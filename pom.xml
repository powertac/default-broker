<project xmlns="http://maven.apache.org/POM/4.0.0" xmlns:xsi="http://www.w3.org/2001/XMLSchema-instance" xsi:schemaLocation="http://maven.apache.org/POM/4.0.0 http://maven.apache.org/xsd/maven-4.0.0.xsd">
  <modelVersion>4.0.0</modelVersion>
  <parent>
    <artifactId>powertac-server</artifactId>
    <groupId>org.powertac</groupId>
    <version>0.0.1-SNAPSHOT</version>
    <relativePath>..</relativePath>
  </parent>
  <artifactId>default-broker</artifactId>
  <name>Power TAC default broker</name>
  <description>Simulates holder of all customer tariffs prior to market opening</description>
  <dependencies>
    <dependency>
      <groupId>org.powertac</groupId>
      <artifactId>server-interface</artifactId>
      <version>0.0.1-SNAPSHOT</version>
    </dependency>
<<<<<<< HEAD
    <dependency>
      <groupId>junit</groupId>
      <artifactId>junit</artifactId>
      <version>4.9</version>
    </dependency>
    <dependency>
      <groupId>log4j</groupId>
      <artifactId>log4j</artifactId>
      <version>1.2.16</version>
    </dependency>
    <dependency>
      <groupId>org.springframework</groupId>
      <artifactId>spring-aop</artifactId>
      <version>3.0.6.RELEASE</version>
    </dependency>
    <dependency>
      <groupId>org.springframework</groupId>
      <artifactId>spring-beans</artifactId>
      <version>3.0.6.RELEASE</version>
    </dependency>
    <dependency>
      <groupId>org.springframework</groupId>
      <artifactId>spring-context</artifactId>
      <version>3.0.6.RELEASE</version>
    </dependency>
    <dependency>
      <groupId>org.springframework</groupId>
      <artifactId>spring-core</artifactId>
      <version>3.0.6.RELEASE</version>
    </dependency>
    <dependency>
      <groupId>org.springframework</groupId>
      <artifactId>spring-test</artifactId>
      <version>3.0.6.RELEASE</version>
    </dependency>
    <dependency>
    	<groupId>org.mockito</groupId>
    	<artifactId>mockito-all</artifactId>
    	<version>1.9.0-rc1</version>
    	<type>jar</type>
    	<scope>compile</scope>
    </dependency>
                <dependency>
                        <groupId>org.powertac</groupId>
                        <artifactId>common</artifactId>
                        <version>0.0.1-SNAPSHOT</version>
                </dependency>
                <dependency>
                        <groupId>powertac</groupId>
                        <artifactId>server-interface</artifactId>
                        <version>0.0.1-SNAPSHOT</version>
                </dependency>
=======
>>>>>>> eb574ca9
  </dependencies>
</project><|MERGE_RESOLUTION|>--- conflicted
+++ resolved
@@ -15,60 +15,5 @@
       <artifactId>server-interface</artifactId>
       <version>0.0.1-SNAPSHOT</version>
     </dependency>
-<<<<<<< HEAD
-    <dependency>
-      <groupId>junit</groupId>
-      <artifactId>junit</artifactId>
-      <version>4.9</version>
-    </dependency>
-    <dependency>
-      <groupId>log4j</groupId>
-      <artifactId>log4j</artifactId>
-      <version>1.2.16</version>
-    </dependency>
-    <dependency>
-      <groupId>org.springframework</groupId>
-      <artifactId>spring-aop</artifactId>
-      <version>3.0.6.RELEASE</version>
-    </dependency>
-    <dependency>
-      <groupId>org.springframework</groupId>
-      <artifactId>spring-beans</artifactId>
-      <version>3.0.6.RELEASE</version>
-    </dependency>
-    <dependency>
-      <groupId>org.springframework</groupId>
-      <artifactId>spring-context</artifactId>
-      <version>3.0.6.RELEASE</version>
-    </dependency>
-    <dependency>
-      <groupId>org.springframework</groupId>
-      <artifactId>spring-core</artifactId>
-      <version>3.0.6.RELEASE</version>
-    </dependency>
-    <dependency>
-      <groupId>org.springframework</groupId>
-      <artifactId>spring-test</artifactId>
-      <version>3.0.6.RELEASE</version>
-    </dependency>
-    <dependency>
-    	<groupId>org.mockito</groupId>
-    	<artifactId>mockito-all</artifactId>
-    	<version>1.9.0-rc1</version>
-    	<type>jar</type>
-    	<scope>compile</scope>
-    </dependency>
-                <dependency>
-                        <groupId>org.powertac</groupId>
-                        <artifactId>common</artifactId>
-                        <version>0.0.1-SNAPSHOT</version>
-                </dependency>
-                <dependency>
-                        <groupId>powertac</groupId>
-                        <artifactId>server-interface</artifactId>
-                        <version>0.0.1-SNAPSHOT</version>
-                </dependency>
-=======
->>>>>>> eb574ca9
   </dependencies>
 </project>