--- conflicted
+++ resolved
@@ -7,6 +7,7 @@
 
   <artifactId>default-broker</artifactId>
   <packaging>jar</packaging>
+  <version>1.4.0-SNAPSHOT</version>
 
   <name>Power TAC default broker</name>
   <description>Simulates holder of all customer tariffs prior to market opening</description>
@@ -15,7 +16,7 @@
   <parent>
     <groupId>org.powertac</groupId>
     <artifactId>powertac-server</artifactId>
-    <version>1.4.0-SNAPSHOT</version>
+    <version>1.4.1</version>
   </parent>
 
 
@@ -24,11 +25,7 @@
     <dependency>
       <groupId>org.powertac</groupId>
       <artifactId>server-interface</artifactId>
-<<<<<<< HEAD
-      <version>${powertac-server.version}</version>
-=======
-      <version>1.4.0-SNAPSHOT</version>
->>>>>>> a5ea0288
+      <version>1.4.1</version>
     </dependency>
 
   </dependencies>
